--- conflicted
+++ resolved
@@ -436,7 +436,6 @@
         }
     }
 
-<<<<<<< HEAD
     // Additional config.rs tests to improve coverage
     #[test]
     fn test_get_config_storage_path() {
@@ -805,7 +804,8 @@
                 _ => panic!("Unexpected environment variable: {}", key),
             }
         }
-=======
+    }
+
     #[test]
     fn test_format_token_safely_long_token() {
         use crate::cmd::interactive::format_token_safely;
@@ -902,6 +902,5 @@
         // Should use long token format: first 12 + "..." + last 8
         // Last 8 chars of "123456789012345678901" are "45678901"
         assert_eq!(formatted, "123456789012...45678901");
->>>>>>> f1e8c1d6
     }
 }