use anyhow::{Context, Result};
use clap::{Parser, Subcommand};
use crossterm::event::{self, Event, KeyCode, KeyEvent};
use serde::{Deserialize, Deserializer, Serialize, Serializer};
use std::collections::HashMap;
use std::env;
use std::fs;
use std::io::{self, Write};
use std::path::PathBuf;
use std::process::{Command, Stdio};
use std::thread;
use std::time::Duration;

/// Command-line interface for managing Claude API configurations
#[derive(Parser)]
#[command(name = "cc-switch")]
#[command(about = "A CLI tool for managing Claude API configurations")]
#[command(
    long_about = "cc-switch helps you manage multiple Claude API configurations and switch between them easily.

EXAMPLES:
    cc-switch add my-config sk-ant-xxx https://api.anthropic.com
    cc-switch add my-config -t sk-ant-xxx -u https://api.anthropic.com
    cc-switch add my-config -t sk-ant-xxx -u https://api.anthropic.com -m claude-3-5-sonnet-20241022
    cc-switch add my-config -t sk-ant-xxx -u https://api.anthropic.com --small-fast-model claude-3-haiku-20240307
    cc-switch add my-config -i  # Interactive mode
    cc-switch add my-config --force  # Overwrite existing config
    cc-switch use my-config
    cc-switch use cc
    cc-switch list
    cc-switch remove config1 config2 config3
    cc-switch set-default-dir /path/to/claude/config
    cc-switch current  # Interactive menu for configuration management

SHELL COMPLETION AND ALIASES:
    cc-switch completion fish  # Generates shell completions
    cc-switch alias fish       # Generates aliases for eval
    
    These aliases are available:
    - cs='cc-switch'                              # Quick access to cc-switch
    - ccd='claude --dangerously-skip-permissions' # Quick Claude launch
    
    To use aliases immediately:
    eval \"$(cc-switch alias fish)\"    # Add aliases to current session
    
    Or add them permanently:
    cc-switch completion fish > ~/.config/fish/completions/cc-switch.fish
    echo \"alias cs='cc-switch'\" >> ~/.config/fish/config.fish
    echo \"alias ccd='claude --dangerously-skip-permissions'\" >> ~/.config/fish/config.fish
    
    Then use:
    cs use my-config    # Instead of cc-switch use my-config
    ccd                    # Quick Claude launch"
)]
pub struct Cli {
    #[command(subcommand)]
    pub command: Option<Commands>,

    /// List available configuration aliases (for shell completion)
    #[arg(long = "list-aliases", hide = true)]
    pub list_aliases: bool,
}

/// Available subcommands for configuration management
#[derive(Subcommand)]
pub enum Commands {
    /// Add a new Claude API configuration
    ///
    /// Stores a new configuration with alias, API token, base URL, and optional model settings
    #[command(alias = "a")]
    Add {
        /// Configuration alias name (used to identify this config)
        #[arg(help = "Configuration alias name (cannot be 'cc')")]
        alias_name: String,

        /// ANTHROPIC_AUTH_TOKEN value (your Claude API token)
        #[arg(
            long = "token",
            short = 't',
            help = "API token (optional if not using interactive mode)"
        )]
        token: Option<String>,

        /// ANTHROPIC_BASE_URL value (API endpoint URL)
        #[arg(
            long = "url",
            short = 'u',
            help = "API endpoint URL (optional if not using interactive mode)"
        )]
        url: Option<String>,

        /// ANTHROPIC_MODEL value (custom model name)
        #[arg(
            long = "model",
            short = 'm',
            help = "Custom model name (optional)"
        )]
        model: Option<String>,

        /// ANTHROPIC_SMALL_FAST_MODEL value (Haiku-class model for background tasks)
        #[arg(
            long = "small-fast-model",
            help = "Haiku-class model for background tasks (optional)"
        )]
        small_fast_model: Option<String>,

        /// Force overwrite existing configuration
        #[arg(
            long = "force",
            short = 'f',
            help = "Overwrite existing configuration with same alias"
        )]
        force: bool,

        /// Interactive mode for entering configuration values
        #[arg(
            long = "interactive",
            short = 'i',
            help = "Enter configuration values interactively"
        )]
        interactive: bool,

        /// Positional token argument (for backward compatibility)
        #[arg(help = "API token (if not using -t flag)")]
        token_arg: Option<String>,

        /// Positional URL argument (for backward compatibility)
        #[arg(help = "API endpoint URL (if not using -u flag)")]
        url_arg: Option<String>,
    },
    /// Remove one or more configurations by alias name
    ///
    /// Deletes stored configurations by their alias names
    #[command(alias = "r")]
    Remove {
        /// Configuration alias name(s) to remove (one or more)
        #[arg(required = true)]
        alias_names: Vec<String>,
    },
    /// List all stored configurations
    ///
    /// Displays all saved configurations with their aliases, tokens, and URLs
    #[command(alias = "l")]
    List,
    /// Set default directory for Claude settings.json
    ///
    /// Configures the directory where Claude settings.json file is located
    /// Default is ~/.claude/
    #[command(alias = "s")]
    SetDefaultDir {
        /// Directory path for Claude settings (e.g., /path/to/claude/config)
        directory: String,
    },
    /// Generate shell completion scripts
    ///
    /// Generates completion scripts for supported shells and adds useful aliases:
    /// - cs='cc-switch' for quick access
    /// - ccd='claude --dangerously-skip-permissions' for quick Claude launch
    #[command(alias = "C")]
    Completion {
        /// Shell type (fish, zsh, bash, elvish, powershell)
        #[arg(default_value = "fish")]
        shell: String,
    },
    /// Generate shell aliases for eval
    ///
    /// Outputs alias definitions that can be evaluated with eval
    /// This is the quickest way to get aliases working in your current shell
    #[command(alias = "A")]
    Alias {
        /// Shell type (fish, zsh, bash)
        #[arg(default_value = "fish")]
        shell: String,
    },
    /// Use a configuration by alias name
    ///
    /// Switches Claude to use the specified API configuration
    /// Use 'cc' as alias name to reset to default Claude behavior
    #[command(alias = "sw", alias = "switch")]
    Use {
        /// Configuration alias name (use 'cc' to reset to default)
        #[arg(help = "Configuration alias name (use 'cc' to reset to default)")]
        alias_name: String,
    },
    /// Interactive current configuration menu
    ///
<<<<<<< HEAD
    /// Displays the current Anthropic environment variables from Claude settings
=======
    /// Shows current configuration and provides interactive menu for:
    /// 1. Execute claude --dangerously-skip-permissions
    /// 2. Switch configuration (lists available aliases)
    /// 3. Execute claude command with custom arguments
>>>>>>> ce08f8bb
    #[command(alias = "cur")]
    Current,
}

/// Represents a Claude API configuration
///
/// Contains the components needed to configure Claude API access:
/// - alias_name: User-friendly identifier for the configuration
/// - token: API authentication token
/// - url: Base URL for the API endpoint
/// - model: Optional custom model name
/// - small_fast_model: Optional Haiku-class model for background tasks
#[derive(Serialize, Deserialize, Default, Clone)]
pub struct Configuration {
    /// User-friendly alias name for this configuration
    pub alias_name: String,
    /// ANTHROPIC_AUTH_TOKEN value (API authentication token)
    pub token: String,
    /// ANTHROPIC_BASE_URL value (API endpoint URL)
    pub url: String,
    /// ANTHROPIC_MODEL value (custom model name)
    #[serde(skip_serializing_if = "Option::is_none")]
    pub model: Option<String>,
    /// ANTHROPIC_SMALL_FAST_MODEL value (Haiku-class model for background tasks)
    #[serde(skip_serializing_if = "Option::is_none")]
    pub small_fast_model: Option<String>,
}

/// Storage manager for Claude API configurations
///
/// Handles persistence and retrieval of multiple API configurations
/// stored in `~/.cc_auto_switch/configurations.json`
#[derive(Serialize, Deserialize, Default)]
pub struct ConfigStorage {
    /// Map of alias names to configuration objects
    pub configurations: HashMap<String, Configuration>,
    /// Custom directory for Claude settings (optional)
    pub claude_settings_dir: Option<String>,
}

/// Claude settings manager for API configuration
///
/// Manages the Claude settings.json file to control Claude's API configuration
/// Handles environment variables and preserves other settings
#[derive(Default, Clone)]
pub struct ClaudeSettings {
    /// Environment variables map (ANTHROPIC_AUTH_TOKEN, ANTHROPIC_BASE_URL, ANTHROPIC_MODEL, ANTHROPIC_SMALL_FAST_MODEL)
    pub env: HashMap<String, String>,
    /// Other settings to preserve when modifying API configuration
    pub other: HashMap<String, serde_json::Value>,
}

impl Serialize for ClaudeSettings {
    fn serialize<S>(&self, serializer: S) -> Result<S::Ok, S::Error>
    where
        S: Serializer,
    {
        use serde::ser::SerializeMap;

        let mut map = serializer.serialize_map(Some(
            self.other.len() + if self.env.is_empty() { 0 } else { 1 },
        ))?;

        // Serialize env field only if it has content
        if !self.env.is_empty() {
            map.serialize_entry("env", &self.env)?;
        }

        // Serialize other fields
        for (key, value) in &self.other {
            map.serialize_entry(key, value)?;
        }

        map.end()
    }
}

impl<'de> Deserialize<'de> for ClaudeSettings {
    fn deserialize<D>(deserializer: D) -> Result<Self, D::Error>
    where
        D: Deserializer<'de>,
    {
        #[derive(Deserialize)]
        struct ClaudeSettingsHelper {
            #[serde(default)]
            env: HashMap<String, String>,
            #[serde(flatten)]
            other: HashMap<String, serde_json::Value>,
        }

        let helper = ClaudeSettingsHelper::deserialize(deserializer)?;
        Ok(ClaudeSettings {
            env: helper.env,
            other: helper.other,
        })
    }
}

impl ConfigStorage {
    /// Load configurations from disk
    ///
    /// Reads the JSON file from `~/.cc_auto_switch/configurations.json`
    /// Returns default empty storage if file doesn't exist
    ///
    /// # Errors
    /// Returns error if file exists but cannot be read or parsed
    pub fn load() -> Result<Self> {
        let path = get_config_storage_path()?;

        if !path.exists() {
            return Ok(ConfigStorage::default());
        }

        let content = fs::read_to_string(&path).with_context(|| {
            format!(
                "Failed to read configuration storage from {}",
                path.display()
            )
        })?;

        let storage: ConfigStorage = serde_json::from_str(&content)
            .with_context(|| "Failed to parse configuration storage JSON")?;

        Ok(storage)
    }

    /// Save configurations to disk
    ///
    /// Writes the current state to `~/.cc_auto_switch/configurations.json`
    /// Creates the directory structure if it doesn't exist
    ///
    /// # Errors
    /// Returns error if directory cannot be created or file cannot be written
    pub fn save(&self) -> Result<()> {
        let path = get_config_storage_path()?;

        // Create directory if it doesn't exist
        if let Some(parent) = path.parent() {
            fs::create_dir_all(parent)
                .with_context(|| format!("Failed to create directory {}", parent.display()))?;
        }

        let json = serde_json::to_string_pretty(self)
            .with_context(|| "Failed to serialize configuration storage")?;

        fs::write(&path, json).with_context(|| format!("Failed to write to {}", path.display()))?;

        Ok(())
    }

    /// Add a new configuration to storage
    ///
    /// # Arguments
    /// * `config` - Configuration object to add
    ///
    /// Overwrites existing configuration with same alias
    pub fn add_configuration(&mut self, config: Configuration) {
        self.configurations
            .insert(config.alias_name.clone(), config);
    }

    /// Remove a configuration by alias name
    ///
    /// # Arguments
    /// * `alias_name` - Name of configuration to remove
    ///
    /// # Returns
    /// `true` if configuration was found and removed, `false` if not found
    pub fn remove_configuration(&mut self, alias_name: &str) -> bool {
        self.configurations.remove(alias_name).is_some()
    }

    /// Get a configuration by alias name
    ///
    /// # Arguments
    /// * `alias_name` - Name of configuration to retrieve
    ///
    /// # Returns
    /// `Some(&Configuration)` if found, `None` if not found
    pub fn get_configuration(&self, alias_name: &str) -> Option<&Configuration> {
        self.configurations.get(alias_name)
    }

    /// Set the default directory for Claude settings
    ///
    /// # Arguments
    /// * `directory` - Directory path for Claude settings
    pub fn set_claude_settings_dir(&mut self, directory: String) {
        self.claude_settings_dir = Some(directory);
    }

    /// Get the current Claude settings directory
    ///
    /// # Returns
    /// `Some(&String)` if custom directory is set, `None` if using default
    pub fn get_claude_settings_dir(&self) -> Option<&String> {
        self.claude_settings_dir.as_ref()
    }
}

impl ClaudeSettings {
    /// Load Claude settings from disk
    ///
    /// Reads the JSON file from the configured Claude settings directory
    /// Returns default empty settings if file doesn't exist
    /// Creates the file with default structure if it doesn't exist
    ///
    /// # Arguments
    /// * `custom_dir` - Optional custom directory for Claude settings
    ///
    /// # Errors
    /// Returns error if file exists but cannot be read or parsed
    pub fn load(custom_dir: Option<&str>) -> Result<Self> {
        let path = get_claude_settings_path(custom_dir)?;

        if !path.exists() {
            // Create default settings file if it doesn't exist
            let default_settings = ClaudeSettings::default();
            default_settings.save(custom_dir)?;
            return Ok(default_settings);
        }

        let content = fs::read_to_string(&path)
            .with_context(|| format!("Failed to read Claude settings from {}", path.display()))?;

        // Parse with better error handling for missing env field
        let mut settings: ClaudeSettings = if content.trim().is_empty() {
            ClaudeSettings::default()
        } else {
            serde_json::from_str(&content)
                .with_context(|| "Failed to parse Claude settings JSON")?
        };

        // Ensure env field exists (handle case where it might be missing from JSON)
        if settings.env.is_empty() && !content.contains("\"env\"") {
            settings.env = HashMap::new();
        }

        Ok(settings)
    }

    /// Save Claude settings to disk
    ///
    /// Writes the current state to the configured Claude settings directory
    /// Creates the directory structure if it doesn't exist
    /// Ensures the env field is properly serialized
    ///
    /// # Arguments
    /// * `custom_dir` - Optional custom directory for Claude settings
    ///
    /// # Errors
    /// Returns error if directory cannot be created or file cannot be written
    pub fn save(&self, custom_dir: Option<&str>) -> Result<()> {
        let path = get_claude_settings_path(custom_dir)?;

        // Create directory if it doesn't exist
        if let Some(parent) = path.parent() {
            fs::create_dir_all(parent)
                .with_context(|| format!("Failed to create directory {}", parent.display()))?;
        }

        // The custom Serialize implementation handles env field inclusion automatically
        let settings_to_save = self;

        let json = serde_json::to_string_pretty(&settings_to_save)
            .with_context(|| "Failed to serialize Claude settings")?;

        fs::write(&path, json).with_context(|| format!("Failed to write to {}", path.display()))?;

        Ok(())
    }

    /// Switch to a specific API configuration
    ///
    /// Updates the environment variables with the provided configuration
    /// Ensures env field exists before updating
    ///
    /// # Arguments
    /// * `config` - Configuration containing token, URL, and optional model settings to apply
    pub fn switch_to_config(&mut self, config: &Configuration) {
        // Ensure env field exists
        if self.env.is_empty() {
            self.env = HashMap::new();
        }

        self.env
            .insert("ANTHROPIC_AUTH_TOKEN".to_string(), config.token.clone());
        self.env
            .insert("ANTHROPIC_BASE_URL".to_string(), config.url.clone());
        
        // Set model configurations if provided
        if let Some(model) = &config.model {
            self.env
                .insert("ANTHROPIC_MODEL".to_string(), model.clone());
        }
        
        if let Some(small_fast_model) = &config.small_fast_model {
            self.env
                .insert("ANTHROPIC_SMALL_FAST_MODEL".to_string(), small_fast_model.clone());
        }
    }

    /// Remove Anthropic environment variables
    ///
    /// Clears all Anthropic-related environment variables from settings
    /// Used to reset to default Claude behavior
    pub fn remove_anthropic_env(&mut self) {
        // Ensure env field exists
        if self.env.is_empty() {
            self.env = HashMap::new();
        }

        self.env.remove("ANTHROPIC_AUTH_TOKEN");
        self.env.remove("ANTHROPIC_BASE_URL");
        self.env.remove("ANTHROPIC_MODEL");
        self.env.remove("ANTHROPIC_SMALL_FAST_MODEL");
    }
}

/// Get the path to the configuration storage file
///
/// Returns `~/.cc_auto_switch/configurations.json`
///
/// # Errors
/// Returns error if home directory cannot be found
pub fn get_config_storage_path() -> Result<PathBuf> {
    let home_dir = dirs::home_dir().context("Could not find home directory")?;
    Ok(home_dir.join(".cc-switch").join("configurations.json"))
}

/// Get the current shell type
///
/// Detects the current shell environment from environment variables
///
/// # Returns
/// Shell type as string ("fish", "bash", "zsh", "unknown")
fn get_current_shell() -> String {
    // Check for fish shell specifically first
    if let Ok(shell) = env::var("SHELL") {
        if shell.contains("fish") {
            return "fish".to_string();
        } else if shell.contains("bash") {
            return "bash".to_string();
        } else if shell.contains("zsh") {
            return "zsh".to_string();
        }
    }

    // Check current process name
    if let Ok(shell) = env::var("0") {
        if shell.contains("fish") {
            return "fish".to_string();
        } else if shell.contains("bash") {
            return "bash".to_string();
        } else if shell.contains("zsh") {
            return "zsh".to_string();
        }
    }

    // Check for fish-specific environment variables
    if env::var("FISH_VERSION").is_ok() {
        return "fish".to_string();
    }

    "unknown".to_string()
}

/// Apply color formatting based on shell type
///
/// # Arguments
/// * `text` - The text to format
/// * `color_type` - The color type to apply ("cyan", "yellow", "green", "white")
/// * `bold` - Whether to make the text bold
///
/// # Returns
/// Formatted text with appropriate ANSI escape sequences
fn format_color(text: &str, color_type: &str, bold: bool) -> String {
    let shell = get_current_shell();

    // For testing purposes, check for a special environment variable
    if env::var("CC_SWITCH_TEST_FISH").is_ok() {
        return text.to_string();
    }

    // For fish shell, avoid color formatting in interactive display to prevent alignment issues
    if shell == "fish" {
        return text.to_string();
    }

    // Use simpler formatting for fish shell to avoid display issues
    let color_code = match color_type {
        "cyan" => "\x1b[96m",
        "yellow" => "\x1b[93m",
        "green" => "\x1b[92m",
        "white" => "\x1b[97m",
        "red" => "\x1b[91m",
        _ => "",
    };

    let bold_code = if bold { "\x1b[1m" } else { "" };
    let reset_code = "\x1b[0m";

    // Other shells handle ANSI codes better
    format!("{bold_code}{color_code}{text}{reset_code}")
}

/// Get the path to the Claude settings file
///
/// Returns the path to settings.json, using custom directory if configured
/// Defaults to `~/.claude/settings.json`
///
/// # Errors
/// Returns error if home directory cannot be found or path is invalid
pub fn get_claude_settings_path(custom_dir: Option<&str>) -> Result<PathBuf> {
    if let Some(dir) = custom_dir {
        let custom_path = PathBuf::from(dir);
        if custom_path.is_absolute() {
            Ok(custom_path.join("settings.json"))
        } else {
            // If relative path, resolve from home directory
            let home_dir = dirs::home_dir().context("Could not find home directory")?;
            Ok(home_dir.join(custom_path).join("settings.json"))
        }
    } else {
        // Default path
        let home_dir = dirs::home_dir().context("Could not find home directory")?;
        Ok(home_dir.join(".claude").join("settings.json"))
    }
}

<<<<<<< HEAD
/// Interactive configuration selection with keyboard navigation
///
/// Displays available configurations in a navigable menu with:
/// - Keyboard up/down navigation
/// - Visual highlighting of selected item
/// - Color indicators for keyboard support
/// - Enter to confirm selection
///
/// # Errors
/// Returns error if file operations fail or terminal setup fails
fn interactive_config_selection() -> Result<()> {
    let storage = ConfigStorage::load()?;
    let custom_dir = storage.get_claude_settings_dir().map(|s| s.as_str());
    let claude_settings = ClaudeSettings::load(custom_dir)?;

    // Get current configuration info
    let current_token = claude_settings.env.get("ANTHROPIC_AUTH_TOKEN");
    let current_url = claude_settings.env.get("ANTHROPIC_BASE_URL");
    let current_model = claude_settings.env.get("ANTHROPIC_MODEL");
    let current_small_fast_model = claude_settings.env.get("ANTHROPIC_SMALL_FAST_MODEL");

    // Create list of available options
    let mut options = Vec::new();

    // Add current configuration info if available
    if current_token.is_some() || current_url.is_some() {
        let current_info = if let (Some(token), Some(_url)) = (current_token, current_url) {
            format!(
                "Current: {}",
                if token.len() > 20 {
                    format!("{}...", &token[..20])
                } else {
                    token.clone()
                }
            )
        } else if let Some(token) = current_token {
            format!(
                "Current: {}",
                if token.len() > 20 {
                    format!("{}...", &token[..20])
                } else {
                    token.clone()
                }
            )
        } else if let Some(_url) = current_url {
            "Current: No token".to_string()
        } else {
            "Current: No configuration".to_string()
        };
        options.push(("current", current_info));
    }

    // Add "cc" option to reset to default
    options.push(("cc", "Reset to default".to_string()));

    // Add stored configurations - simplified to just show alias
    for alias_name in storage.configurations.keys() {
        options.push((alias_name.as_str(), alias_name.clone()));
    }

    // Calculate maximum description length for alignment
    let max_desc_length = options
        .iter()
        .map(|(_, desc)| desc.len())
        .max()
        .unwrap_or(0);

    // Ensure minimum width for better alignment
    let min_width = 40;
    let display_width = std::cmp::max(max_desc_length, min_width);

    if options.is_empty() {
        println!("No configurations available. Use 'add' command to create one.");
        return Ok(());
    }

    // Setup terminal for raw mode with better error handling
    if let Err(e) = crossterm::terminal::enable_raw_mode() {
        eprintln!("Warning: Could not enable terminal raw mode: {e}");
        eprintln!("Falling back to simple display mode");
        return show_simple_current_display();
    }

    if let Err(e) = crossterm::execute!(
        io::stdout(),
        crossterm::terminal::Clear(crossterm::terminal::ClearType::All)
    ) {
        eprintln!("Warning: Could not clear terminal: {e}");
        // Continue without clearing
    }

    let mut selected_index = 0;
    let mut should_exit = false;

    while !should_exit {
        // Clear screen
        crossterm::execute!(
            io::stdout(),
            crossterm::terminal::Clear(crossterm::terminal::ClearType::All)
        )?;
        crossterm::execute!(io::stdout(), crossterm::cursor::MoveTo(0, 0))?;

        // Display header with keyboard instructions
        let shell = get_current_shell();
        let use_fish_mode = env::var("CC_SWITCH_TEST_FISH").is_ok() || shell == "fish";

        if use_fish_mode {
            println!("=== Claude Configuration Selection ===");
            println!("Use UP/DOWN arrow keys to navigate, Enter to select, Esc to cancel");
            println!("---------------------------------------------------------");
            println!();

            // Display options with proper alignment
            for (index, (_key, description)) in options.iter().enumerate() {
                let padded_desc = format!("{description:<display_width$}");
                if index == selected_index {
                    // Highlight selected item with proper spacing
                    println!("  > {padded_desc}");
                } else {
                    println!("    {padded_desc}");
                }
            }

            println!();
            println!("---------------------------------------------------------");
            println!("Selected: {}", &options[selected_index].1);
        } else {
            println!(
                "{}",
                format_color("=== Claude Configuration Selection ===", "cyan", true)
            );
            println!(
                "{}",
                format_color(
                    "Use UP/DOWN arrow keys to navigate, Enter to select, Esc to cancel",
                    "yellow",
                    true
                )
            );
            println!(
                "{}",
                format_color(
                    "---------------------------------------------------------",
                    "cyan",
                    false
                )
            );
            println!();

            // Display options with proper alignment
            for (index, (_key, description)) in options.iter().enumerate() {
                let padded_desc = format!("{description:<display_width$}");
                if index == selected_index {
                    // Highlight selected item with proper spacing
                    println!(
                        "  {} {}",
                        format_color(">", "green", true),
                        format_color(&padded_desc, "white", true)
                    );
                } else {
                    println!("    {padded_desc}");
                }
            }

            println!();
            println!(
                "{}",
                format_color(
                    "---------------------------------------------------------",
                    "cyan",
                    false
                )
            );
            println!(
                "Selected: {}",
                format_color(&options[selected_index].1, "yellow", false)
            );
        }

        // Read keyboard input
        if let Event::Key(KeyEvent { code, .. }) = event::read()? {
            match code {
                KeyCode::Up => {
                    if selected_index > 0 {
                        selected_index = selected_index.saturating_sub(1);
                    }
                }
                KeyCode::Down => {
                    if selected_index < options.len() - 1 {
                        selected_index += 1;
                    }
                }
                KeyCode::Enter => {
                    should_exit = true;
                }
                KeyCode::Esc => {
                    // Restore terminal and exit
                    if let Err(e) = crossterm::terminal::disable_raw_mode() {
                        eprintln!("Warning: Could not disable terminal raw mode: {e}");
                    }
                    if use_fish_mode {
                        println!("\nSelection cancelled.");
                    } else {
                        println!("\n{}", format_color("Selection cancelled.", "red", false));
                    }
                    return Ok(());
                }
                _ => {}
            }
        }
    }

    // Restore terminal
    if let Err(e) = crossterm::terminal::disable_raw_mode() {
        eprintln!("Warning: Could not disable terminal raw mode: {e}");
    }

    // Process selection
    let selected_key = options[selected_index].0;
    let use_fish_mode = env::var("CC_SWITCH_TEST_FISH").is_ok() || get_current_shell() == "fish";

    if use_fish_mode {
        println!("\nSelected: {}", options[selected_index].1);

        if selected_key == "current" {
            // Show current configuration info
            println!("\nCurrent Configuration:");
            if let Some(token) = current_token {
                println!("Token: {token}");
            } else {
                println!("Token: No ANTHROPIC_AUTH_TOKEN configured");
            }

            if let Some(url) = current_url {
                println!("URL: {url}");
            } else {
                println!("URL: No ANTHROPIC_BASE_URL configured");
            }

            if let Some(model) = current_model {
                println!("Model: {model}");
            } else {
                println!("Model: Not configured (using default)");
            }

            if let Some(small_fast_model) = current_small_fast_model {
                println!("Small Fast Model: {small_fast_model}");
            } else {
                println!("Small Fast Model: Not configured (using default)");
            }
        } else {
            // Switch to selected configuration
            handle_switch_command(selected_key)?;
        }
    } else {
        println!(
            "\n{}",
            format_color(
                &format!("Selected: {}", options[selected_index].1),
                "green",
                false
            )
        );

        if selected_key == "current" {
            // Show current configuration info
            println!("\n{}", format_color("Current Configuration:", "cyan", true));
            if let Some(token) = current_token {
                println!("Token: {token}");
            } else {
                println!("Token: No ANTHROPIC_AUTH_TOKEN configured");
            }

            if let Some(url) = current_url {
                println!("URL: {url}");
            } else {
                println!("URL: No ANTHROPIC_BASE_URL configured");
            }

            if let Some(model) = current_model {
                println!("Model: {model}");
            } else {
                println!("Model: Not configured (using default)");
            }

            if let Some(small_fast_model) = current_small_fast_model {
                println!("Small Fast Model: {small_fast_model}");
            } else {
                println!("Small Fast Model: Not configured (using default)");
            }
        } else {
            // Switch to selected configuration
            handle_switch_command(selected_key)?;
        }
    }

    Ok(())
}

/// Show simple current configuration display (fallback mode)
///
/// Displays current configuration and available options without interactive menu
///
/// # Errors
/// Returns error if file operations fail
fn show_simple_current_display() -> Result<()> {
=======
/// Handle interactive current command
///
/// Provides interactive menu for:
/// 1. Execute claude --dangerously-skip-permissions
/// 2. Switch configuration (lists available aliases)
/// 3. Execute claude command
///
/// # Errors
/// Returns error if file operations fail or user input fails
pub fn handle_current_command() -> Result<()> {
>>>>>>> ce08f8bb
    let storage = ConfigStorage::load()?;
    let custom_dir = storage.get_claude_settings_dir().map(|s| s.as_str());
    let claude_settings = ClaudeSettings::load(custom_dir)?;

<<<<<<< HEAD
    let current_token = claude_settings.env.get("ANTHROPIC_AUTH_TOKEN");
    let current_url = claude_settings.env.get("ANTHROPIC_BASE_URL");
    let current_model = claude_settings.env.get("ANTHROPIC_MODEL");
    let current_small_fast_model = claude_settings.env.get("ANTHROPIC_SMALL_FAST_MODEL");

    let shell = get_current_shell();

    // For testing purposes, check for a special environment variable
    let use_fish_mode = env::var("CC_SWITCH_TEST_FISH").is_ok() || shell == "fish";

    // For fish shell, use simple text without color codes
    if use_fish_mode {
        println!("Current Configuration:");
        if let Some(token) = current_token {
=======
    // Show current configuration
    let token = claude_settings.env.get("ANTHROPIC_AUTH_TOKEN");
    let url = claude_settings.env.get("ANTHROPIC_BASE_URL");

    println!("\n{}", "Current Configuration:".green().bold());
    if let Some(token) = token {
        if let Some(url) = url {
>>>>>>> ce08f8bb
            println!("Token: {token}");
        } else {
            println!("Token: No ANTHROPIC_AUTH_TOKEN configured");
        }
        
        if let Some(url) = current_url {
            println!("URL: {url}");
        } else {
            println!("URL: No ANTHROPIC_BASE_URL configured");
        }
        
        if let Some(model) = current_model {
            println!("Model: {model}");
        } else {
            println!("Model: Not configured (using default)");
        }
        
        if let Some(small_fast_model) = current_small_fast_model {
            println!("Small Fast Model: {small_fast_model}");
        } else {
            println!("Small Fast Model: Not configured (using default)");
        }

        println!("\nAvailable configurations:");

        // Show "cc" option to reset to default
        println!("  cc  - Reset to default");

        // Show stored configurations - simplified to just show alias
        for alias_name in storage.configurations.keys() {
            println!("  {alias_name}  - Switch to this configuration");
        }

        println!("\nUse 'cc-switch <alias>' to switch configuration");
    } else {
        // Other shells can use color formatting
        println!("{}", format_color("Current Configuration:", "cyan", true));
        if let Some(token) = current_token {
            println!("Token: {token}");
        } else {
            println!("Token: No ANTHROPIC_AUTH_TOKEN configured");
        }
        
        if let Some(url) = current_url {
            println!("URL: {url}");
        } else {
            println!("URL: No ANTHROPIC_BASE_URL configured");
        }
        
        if let Some(model) = current_model {
            println!("Model: {model}");
        } else {
            println!("Model: Not configured (using default)");
        }
        
        if let Some(small_fast_model) = current_small_fast_model {
            println!("Small Fast Model: {small_fast_model}");
        } else {
            println!("Small Fast Model: Not configured (using default)");
        }

        println!(
            "\n{}",
            format_color("Available configurations:", "yellow", true)
        );

        // Show "cc" option to reset to default
        println!("  cc  - Reset to default");

        // Show stored configurations - simplified to just show alias
        for alias_name in storage.configurations.keys() {
            println!("  {alias_name}  - Switch to this configuration");
        }

        println!(
            "\n{}",
            format_color(
                "Use 'cc-switch <alias>' to switch configuration",
                "green",
                false
            )
        );
    }
    Ok(())
}

/// Handle showing current configuration
///
/// Displays the current ANTHROPIC_AUTH_TOKEN and ANTHROPIC_BASE_URL from Claude settings
/// If configurations are available, shows interactive selection menu
///
/// # Errors
/// Returns error if file operations fail
pub fn handle_current_command() -> Result<()> {
    let storage = ConfigStorage::load()?;

    // Check if we have configurations to show interactive menu
    if !storage.configurations.is_empty() {
        // Show interactive selection menu
        interactive_config_selection()?;
    } else {
        // Fallback to simple display if no configurations
        let custom_dir = storage.get_claude_settings_dir().map(|s| s.as_str());
        let claude_settings = ClaudeSettings::load(custom_dir)?;

        let token = claude_settings.env.get("ANTHROPIC_AUTH_TOKEN");
        let url = claude_settings.env.get("ANTHROPIC_BASE_URL");
        let model = claude_settings.env.get("ANTHROPIC_MODEL");
        let small_fast_model = claude_settings.env.get("ANTHROPIC_SMALL_FAST_MODEL");

        // Check for fish mode
        let use_fish_mode =
            env::var("CC_SWITCH_TEST_FISH").is_ok() || get_current_shell() == "fish";

        if use_fish_mode {
            println!("Current Configuration:");
            if let Some(token) = token {
                println!("Token: {token}");
            } else {
                println!("Token: No ANTHROPIC_AUTH_TOKEN configured");
            }
            
            if let Some(url) = url {
                println!("URL: {url}");
            } else {
                println!("URL: No ANTHROPIC_BASE_URL configured");
            }
            
            if let Some(model) = model {
                println!("Model: {model}");
            } else {
                println!("Model: Not configured (using default)");
            }
            
            if let Some(small_fast_model) = small_fast_model {
                println!("Small Fast Model: {small_fast_model}");
            } else {
                println!("Small Fast Model: Not configured (using default)");
            }

            println!("\nNo configurations available for selection.");
            println!("Use 'add' command to create configurations for interactive selection.");
        } else {
            println!("{}", format_color("Current Configuration:", "cyan", true));
            if let Some(token) = token {
                println!("Token: {token}");
            } else {
                println!("Token: No ANTHROPIC_AUTH_TOKEN configured");
            }
            
            if let Some(url) = url {
                println!("URL: {url}");
            } else {
                println!("URL: No ANTHROPIC_BASE_URL configured");
            }
            
            if let Some(model) = model {
                println!("Model: {model}");
            } else {
                println!("Model: Not configured (using default)");
            }
            
            if let Some(small_fast_model) = small_fast_model {
                println!("Small Fast Model: {small_fast_model}");
            } else {
                println!("Small Fast Model: Not configured (using default)");
            }

            println!(
                "\n{}",
                format_color(
                    "No configurations available for selection.",
                    "yellow",
                    false
                )
            );
            println!("Use 'add' command to create configurations for interactive selection.");
        }
    }

    // Interactive menu loop
    loop {
        println!("\n{}", "Available Actions:".blue().bold());
        println!("1. Execute claude --dangerously-skip-permissions");
        println!("2. Switch configuration");
        println!("3. Execute claude command");
        println!("4. Exit");

        print!("\nPlease select an option (1-4): ");
        io::stdout().flush().context("Failed to flush stdout")?;

        let mut input = String::new();
        io::stdin()
            .read_line(&mut input)
            .context("Failed to read input")?;

        let choice = input.trim();

        match choice {
            "1" => {
                println!("\nExecuting: claude --dangerously-skip-permissions");
                execute_clude_command(true)?;
                break;
            }
            "2" => {
                if let Some(selected_config) = show_config_selection_menu(&storage)? {
                    // Switch to selected configuration
                    let mut claude_settings = ClaudeSettings::load(custom_dir)?;
                    claude_settings.switch_to_config(&selected_config);
                    claude_settings.save(custom_dir)?;
                    println!(
                        "\nSwitched to configuration '{}' (token: {}, url: {})",
                        selected_config.alias_name, selected_config.token, selected_config.url
                    );

                    // Wait and launch Claude
                    println!("Waiting 0.5 second before launching Claude...");
                    thread::sleep(Duration::from_millis(500));

                    println!("Launching Claude CLI...");
                    let mut child = Command::new("claude")
                        .arg("--dangerously-skip-permissions")
                        .stdin(Stdio::inherit())
                        .stdout(Stdio::inherit())
                        .stderr(Stdio::inherit())
                        .spawn()
                        .with_context(
                            || "Failed to launch Claude CLI. Make sure 'claude' command is available in PATH",
                        )?;

                    let status = child
                        .wait()
                        .with_context(|| "Failed to wait for Claude CLI process")?;

                    if !status.success() {
                        anyhow::bail!("Claude CLI exited with error status: {}", status);
                    }
                    break;
                }
            }
            "3" => {
                print!("\nEnter claude command arguments (or press Enter for default): ");
                io::stdout().flush().context("Failed to flush stdout")?;

                let mut args_input = String::new();
                io::stdin()
                    .read_line(&mut args_input)
                    .context("Failed to read input")?;

                let args = args_input.trim();
                if args.is_empty() {
                    println!("\nExecuting: claude");
                    execute_clude_command(false)?;
                } else {
                    println!("\nExecuting: claude {args}");
                    execute_clude_with_args(args)?;
                }
                break;
            }
            "4" => {
                println!("Exiting...");
                break;
            }
            _ => {
                println!("Invalid option. Please select 1-4.");
            }
        }
    }

    Ok(())
}

/// Show configuration selection menu
///
/// # Arguments
/// * `storage` - Reference to configuration storage
///
/// # Returns
/// Option<Configuration> - Selected configuration or None if cancelled
fn show_config_selection_menu(storage: &ConfigStorage) -> Result<Option<Configuration>> {
    if storage.configurations.is_empty() {
        println!("No configurations available. Use 'add' command to create configurations first.");
        return Ok(None);
    }

    println!("\n{}", "Available Configurations:".blue().bold());

    let mut configs: Vec<&Configuration> = storage.configurations.values().collect();
    configs.sort_by(|a, b| a.alias_name.cmp(&b.alias_name));

    for (index, config) in configs.iter().enumerate() {
        println!(
            "{}. {} (token: {}, url: {})",
            index + 1,
            config.alias_name,
            config.token,
            config.url
        );
    }

    println!(
        "{}. Reset to default (remove API config)",
        configs.len() + 1
    );
    println!("{}. Cancel", configs.len() + 2);

    print!(
        "\nPlease select a configuration (1-{}): ",
        configs.len() + 2
    );
    io::stdout().flush().context("Failed to flush stdout")?;

    let mut input = String::new();
    io::stdin()
        .read_line(&mut input)
        .context("Failed to read input")?;

    let choice = input.trim();

    match choice.parse::<usize>() {
        Ok(num) => {
            if num >= 1 && num <= configs.len() {
                Ok(Some(configs[num - 1].clone()))
            } else if num == configs.len() + 1 {
                // Reset to default
                let custom_dir = storage.get_claude_settings_dir().map(|s| s.as_str());
                let mut claude_settings = ClaudeSettings::load(custom_dir)?;
                claude_settings.remove_anthropic_env();
                claude_settings.save(custom_dir)?;
                println!("Reset to default configuration (removed API config)");
                Ok(None)
            } else if num == configs.len() + 2 {
                Ok(None)
            } else {
                println!("Invalid selection.");
                Ok(None)
            }
        }
        Err(_) => {
            println!("Invalid input. Please enter a number.");
            Ok(None)
        }
    }
}

/// Execute claude command with or without --dangerously-skip-permissions
///
/// # Arguments
/// * `skip_permissions` - Whether to add --dangerously-skip-permissions flag
fn execute_clude_command(skip_permissions: bool) -> Result<()> {
    let mut command = Command::new("claude");
    if skip_permissions {
        command.arg("--dangerously-skip-permissions");
    }

    command
        .stdin(Stdio::inherit())
        .stdout(Stdio::inherit())
        .stderr(Stdio::inherit());

    let mut child = command.spawn().with_context(
        || "Failed to launch Claude CLI. Make sure 'claude' command is available in PATH",
    )?;

    let status = child
        .wait()
        .with_context(|| "Failed to wait for Claude CLI process")?;

    if !status.success() {
        anyhow::bail!("Claude CLI exited with error status: {}", status);
    }

    Ok(())
}

/// Execute claude command with custom arguments
///
/// # Arguments
/// * `args` - Command line arguments to pass to claude
fn execute_clude_with_args(args: &str) -> Result<()> {
    let args_vec: Vec<&str> = args.split_whitespace().collect();

    let mut command = Command::new("claude");
    command.args(args_vec);

    command
        .stdin(Stdio::inherit())
        .stdout(Stdio::inherit())
        .stderr(Stdio::inherit());

    let mut child = command.spawn().with_context(
        || "Failed to launch Claude CLI. Make sure 'claude' command is available in PATH",
    )?;

    let status = child
        .wait()
        .with_context(|| "Failed to wait for Claude CLI process")?;

    if !status.success() {
        anyhow::bail!("Claude CLI exited with error status: {}", status);
    }

    Ok(())
}

/// Read input from stdin with a prompt
///
/// # Arguments
/// * `prompt` - The prompt to display to the user
///
/// # Returns
/// The user's input as a String
fn read_input(prompt: &str) -> Result<String> {
    print!("{prompt}");
    io::stdout().flush().context("Failed to flush stdout")?;
    let mut input = String::new();
    io::stdin()
        .read_line(&mut input)
        .context("Failed to read input")?;
    Ok(input.trim().to_string())
}

/// Read sensitive input (token) with a prompt (without echoing)
///
/// # Arguments
/// * `prompt` - The prompt to display to the user
///
/// # Returns
/// The user's input as a String
fn read_sensitive_input(prompt: &str) -> Result<String> {
    print!("{prompt}");
    io::stdout().flush().context("Failed to flush stdout")?;
    let mut input = String::new();
    io::stdin()
        .read_line(&mut input)
        .context("Failed to read input")?;
    Ok(input.trim().to_string())
}

/// Validate alias name
///
/// # Arguments
/// * `alias_name` - The alias name to validate
///
/// # Returns
/// Ok(()) if valid, Err with message if invalid
pub fn validate_alias_name(alias_name: &str) -> Result<()> {
    if alias_name.is_empty() {
        anyhow::bail!("Alias name cannot be empty");
    }
    if alias_name == "cc" {
        anyhow::bail!("Alias name 'cc' is reserved and cannot be used");
    }
    if alias_name.contains(' ') {
        anyhow::bail!("Alias name cannot contain whitespace");
    }
    Ok(())
}

/// Parameters for adding a new configuration
struct AddCommandParams {
    alias_name: String,
    token: Option<String>,
    url: Option<String>,
    model: Option<String>,
    small_fast_model: Option<String>,
    force: bool,
    interactive: bool,
    token_arg: Option<String>,
    url_arg: Option<String>,
}

/// Handle adding a configuration with all the new features
///
/// # Arguments
/// * `params` - Parameters for the add command
/// * `storage` - Mutable reference to config storage
///
/// # Errors
/// Returns error if validation fails or user cancels interactive input
fn handle_add_command(params: AddCommandParams, storage: &mut ConfigStorage) -> Result<()> {
    // Validate alias name
    validate_alias_name(&params.alias_name)?;

    // Check if alias already exists
    if storage.get_configuration(&params.alias_name).is_some() && !params.force {
        eprintln!("Configuration '{}' already exists.", params.alias_name);
        eprintln!("Use --force to overwrite or choose a different alias name.");
        return Ok(());
    }

    // Determine token value
    let final_token = if params.interactive {
        if params.token.is_some() || params.token_arg.is_some() {
            eprintln!(
                "Warning: Token provided via flags/arguments will be ignored in interactive mode"
            );
        }
        read_sensitive_input("Enter API token (sk-ant-xxx): ")?
    } else {
        match (&params.token, &params.token_arg) {
            (Some(t), _) => t.clone(),
            (None, Some(t)) => t.clone(),
            (None, None) => {
                anyhow::bail!(
                    "Token is required. Use -t flag, provide as argument, or use interactive mode with -i"
                );
            }
        }
    };

    // Determine URL value
    let final_url = if params.interactive {
        if params.url.is_some() || params.url_arg.is_some() {
            eprintln!(
                "Warning: URL provided via flags/arguments will be ignored in interactive mode"
            );
        }
        read_input("Enter API URL (default: https://api.anthropic.com): ")?
    } else {
        match (&params.url, &params.url_arg) {
            (Some(u), _) => u.clone(),
            (None, Some(u)) => u.clone(),
            (None, None) => "https://api.anthropic.com".to_string(),
        }
    };

    // Use default URL if empty
    let final_url = if final_url.is_empty() {
        "https://api.anthropic.com".to_string()
    } else {
        final_url
    };

    // Determine model value
    let final_model = if params.interactive {
        if params.model.is_some() {
            eprintln!(
                "Warning: Model provided via flags will be ignored in interactive mode"
            );
        }
        let model_input = read_input("Enter model name (optional, press enter to skip): ")?;
        if model_input.is_empty() {
            None
        } else {
            Some(model_input)
        }
    } else {
        params.model
    };

    // Determine small fast model value
    let final_small_fast_model = if params.interactive {
        if params.small_fast_model.is_some() {
            eprintln!(
                "Warning: Small fast model provided via flags will be ignored in interactive mode"
            );
        }
        let small_model_input = read_input("Enter small fast model name (optional, press enter to skip): ")?;
        if small_model_input.is_empty() {
            None
        } else {
            Some(small_model_input)
        }
    } else {
        params.small_fast_model
    };

    // Validate token format (basic check)
    if !final_token.starts_with("sk-ant-") {
        eprintln!(
            "Warning: Token doesn't start with 'sk-ant-' - please verify it's a valid Claude API token"
        );
    }

    // Create and add configuration
    let config = Configuration {
        alias_name: params.alias_name.clone(),
        token: final_token,
        url: final_url,
        model: final_model,
        small_fast_model: final_small_fast_model,
    };

    storage.add_configuration(config);
    storage.save()?;

    println!("Configuration '{}' added successfully", params.alias_name);
    if params.force {
        println!("(Overwrote existing configuration)");
    }

    Ok(())
}

/// Handle configuration switching command
///
/// Processes the switch subcommand to switch Claude API configuration:
/// - "cc": Remove API configuration (reset to default)
/// - Other alias: Switch to the specified configuration
///
/// After switching, displays the current URL and automatically launches Claude CLI
///
/// # Arguments
/// * `alias_name` - Name of configuration to switch to, or "cc" to reset
///
/// # Errors
/// Returns error if configuration is not found or file operations fail
pub fn handle_switch_command(alias_name: &str) -> Result<()> {
    let storage = ConfigStorage::load()?;
    let custom_dir = storage.get_claude_settings_dir().map(|s| s.as_str());
    let mut claude_settings = ClaudeSettings::load(custom_dir)?;

    if alias_name == "cc" {
        // Default operation: remove ANTHROPIC_AUTH_TOKEN and ANTHROPIC_BASE_URL
        claude_settings.remove_anthropic_env();
        claude_settings.save(custom_dir)?;
        println!("Removed ANTHROPIC_AUTH_TOKEN and ANTHROPIC_BASE_URL from Claude settings");
        println!("Current URL: Default (no custom URL configured)");
    } else if let Some(config) = storage.get_configuration(alias_name) {
        claude_settings.switch_to_config(config);
        claude_settings.save(custom_dir)?;
        let mut config_info = format!("token: {}, url: {}", config.token, config.url);
        if let Some(model) = &config.model {
            config_info.push_str(&format!(", model: {model}"));
        }
        if let Some(small_fast_model) = &config.small_fast_model {
            config_info.push_str(&format!(", small_fast_model: {small_fast_model}"));
        }
        println!("Switched to configuration '{alias_name}' ({config_info})");
        println!("Current URL: {}", config.url);
    } else {
        anyhow::bail!(
            "Configuration '{}' not found. Use 'list' command to see available configurations.",
            alias_name
        );
    }

    // Wait 0.5 second
    println!("Waiting 0.5 second before launching Claude...");
    println!(
        "Executing: claude {}",
        format_color("--dangerously-skip-permissions", "red", false)
    );
    thread::sleep(Duration::from_millis(500));

    // Launch Claude CLI with --dangerously-skip-permissions flag
    println!("Launching Claude CLI...");
    let mut child = Command::new("claude")
        .arg("--dangerously-skip-permissions")
        .stdin(Stdio::inherit())
        .stdout(Stdio::inherit())
        .stderr(Stdio::inherit())
        .spawn()
        .with_context(
            || "Failed to launch Claude CLI. Make sure 'claude' command is available in PATH",
        )?;

    // Wait for the Claude process to finish and pass control to it
    let status = child
        .wait()
        .with_context(|| "Failed to wait for Claude CLI process")?;

    if !status.success() {
        anyhow::bail!("Claude CLI exited with error status: {}", status);
    }

    Ok(())
}

/// Generate shell aliases for eval
///
/// # Arguments
/// * `shell` - Shell type (fish, zsh, bash)
///
/// # Errors
/// Returns error if shell is not supported
pub fn generate_aliases(shell: &str) -> Result<()> {
    match shell {
        "fish" => {
            println!("alias cs='cc-switch'");
            println!("alias ccd='claude --dangerously-skip-permissions'");
        }
        "zsh" => {
            println!("alias cs='cc-switch'");
            println!("alias ccd='claude --dangerously-skip-permissions'");
        }
        "bash" => {
            println!("alias cs='cc-switch'");
            println!("alias ccd='claude --dangerously-skip-permissions'");
        }
        _ => {
            anyhow::bail!(
                "Unsupported shell: {}. Supported shells: fish, zsh, bash",
                shell
            );
        }
    }

    Ok(())
}

/// Generate shell completion script
///
/// # Arguments
/// * `shell` - Shell type (fish, zsh, bash, elvish, powershell, nushell)
///
/// # Errors
/// Returns error if shell is not supported or generation fails
pub fn generate_completion(shell: &str) -> Result<()> {
    use clap::CommandFactory;
    use std::io::stdout;

    let mut app = Cli::command();

    match shell {
        "fish" => {
            generate_fish_completion(&mut app);
        }
        "zsh" => {
            clap_complete::generate(
                clap_complete::shells::Zsh,
                &mut app,
                "cc-switch",
                &mut stdout(),
            );

            // Add aliases for zsh
            println!("\n# Useful aliases for cc-switch");
            println!("# Add these aliases to your ~/.zshrc:");
            println!("alias cs='cc-switch'");
            println!("alias ccd='claude --dangerously-skip-permissions'");
            println!("# Or run this command to add aliases temporarily:");
            println!("alias cs='cc-switch'; alias ccd='claude --dangerously-skip-permissions'");

            println!("\n# Zsh completion generated successfully");
            println!("# Add this to your ~/.zsh/completions/_cc-switch");
            println!("# Or add this line to your ~/.zshrc:");
            println!("# fpath=(~/.zsh/completions $fpath)");
            println!("# Then restart your shell or run 'source ~/.zshrc'");
            println!(
                "{}",
                format_color(
                    "# Aliases 'cs' and 'ccd' have been added for convenience",
                    "green",
                    false
                )
            );
        }
        "bash" => {
            clap_complete::generate(
                clap_complete::shells::Bash,
                &mut app,
                "cc-switch",
                &mut stdout(),
            );

            // Add aliases for bash
            println!("\n# Useful aliases for cc-switch");
            println!("# Add these aliases to your ~/.bashrc or ~/.bash_profile:");
            println!("alias cs='cc-switch'");
            println!("alias ccd='claude --dangerously-skip-permissions'");
            println!("# Or run this command to add aliases temporarily:");
            println!("alias cs='cc-switch'; alias ccd='claude --dangerously-skip-permissions'");

            println!("\n# Bash completion generated successfully");
            println!("# Add this to your ~/.bash_completion or /etc/bash_completion.d/");
            println!("# Then restart your shell or run 'source ~/.bashrc'");
            println!(
                "{}",
                format_color(
                    "# Aliases 'cs' and 'ccd' have been added for convenience",
                    "green",
                    false
                )
            );
        }
        "elvish" => {
            clap_complete::generate(
                clap_complete::shells::Elvish,
                &mut app,
                "cc-switch",
                &mut stdout(),
            );

            // Add aliases for elvish
            println!("\n# Useful aliases for cc-switch");
            println!("fn cs {{|@args| cc-switch $@args }}");
            println!("fn ccd {{|@args| claude --dangerously-skip-permissions $@args }}");

            println!("\n# Elvish completion generated successfully");
            println!(
                "{}",
                format_color(
                    "# Aliases 'cs' and 'ccd' have been added for convenience",
                    "green",
                    false
                )
            );
        }
        "powershell" => {
            clap_complete::generate(
                clap_complete::shells::PowerShell,
                &mut app,
                "cc-switch",
                &mut stdout(),
            );

            // Add aliases for PowerShell
            println!("\n# Useful aliases for cc-switch");
            println!("Set-Alias -Name cs -Value cc-switch");
            println!("function ccd {{ claude --dangerously-skip-permissions @args }}");

            println!("\n# PowerShell completion generated successfully");
            println!(
                "{}",
                format_color(
                    "# Aliases 'cs' and 'ccd' have been added for convenience",
                    "green",
                    false
                )
            );
        }
        _ => {
            anyhow::bail!(
                "Unsupported shell: {}. Supported shells: fish, zsh, bash, elvish, powershell",
                shell
            );
        }
    }

    Ok(())
}

/// List available configuration aliases for shell completion
///
/// Outputs all stored configuration aliases, one per line
/// Also includes 'cc' as a special alias for resetting to default
/// For contexts where user types 'cc-switch use c' or similar, 'current' is prioritized first
///
/// # Errors
/// Returns error if loading configurations fails
fn list_aliases_for_completion() -> Result<()> {
    let storage = ConfigStorage::load()?;

    // Always include 'cc' for reset functionality
    println!("cc");

    // Prioritize 'current' first if it exists - this ensures when user types 'cc-switch use c'
    // or 'cs use c', the 'current' configuration appears first in completion
    if storage.configurations.contains_key("current") {
        println!("current");
    }

    // Output all other stored aliases in alphabetical order
    let mut aliases: Vec<String> = storage.configurations.keys().cloned().collect();
    aliases.sort();

    for alias_name in aliases {
        if alias_name != "current" {
            println!("{alias_name}");
        }
    }

    Ok(())
}

/// Generate custom fish completion with dynamic alias completion
///
/// # Arguments
/// * `app` - The CLI application struct
fn generate_fish_completion(app: &mut clap::Command) {
    // Generate basic completion
    clap_complete::generate(
        clap_complete::shells::Fish,
        app,
        "cc-switch",
        &mut std::io::stdout(),
    );

    // Add custom completion for use subcommand with dynamic aliases
    println!("\n# Custom completion for use subcommand with dynamic aliases");
    println!(
        "complete -c cc-switch -n '__fish_cc_switch_using_subcommand use' -f -a '(cc-switch --list-aliases)' -d 'Configuration alias name'"
    );
    // Also support 'switch' as alias for 'use'
    println!("# Custom completion for switch subcommand (alias for use)");
    println!(
        "complete -c cc-switch -n '__fish_cc_switch_using_subcommand switch' -f -a '(cc-switch --list-aliases)' -d 'Configuration alias name'"
    );
    // Custom completion for remove subcommand with dynamic aliases
    println!("# Custom completion for remove subcommand with dynamic aliases");
    println!(
        "complete -c cc-switch -n '__fish_cc_switch_using_subcommand remove' -f -a '(cc-switch --list-aliases)' -d 'Configuration alias name'"
    );

    // Add useful aliases that can be eval'd
    println!("\n# To use these aliases immediately, run:");
    println!("# eval \"(cc-switch alias fish)\"");
    println!("\n# Or add them permanently to your ~/.config/fish/config.fish:");
    println!("# echo \"alias cs='cc-switch'\" >> ~/.config/fish/config.fish");
    println!(
        "# echo \"alias ccd='claude --dangerously-skip-permissions'\" >> ~/.config/fish/config.fish"
    );
    println!("\n# IMPORTANT: For cs alias completion to work, you must also:");
    println!(
        "# 1. Add the completion script: cc-switch completion fish > ~/.config/fish/completions/cc-switch.fish"
    );
    println!("# 2. OR run: eval \"(cc-switch completion fish)\" | source");

    // Add completion for the 'cs' alias
    println!("\n# Completion for the 'cs' alias");
    println!("complete -c cs -w cc-switch");

    // Add completion for cs alias subcommands (but NOT configuration aliases at top level)
    println!("\n# Completion for 'cs' alias subcommands");
    println!(
        "complete -c cs -n '__fish_use_subcommand' -f -a 'add remove list set-default-dir completion alias use switch current' -d 'Subcommand'"
    );

    println!("\n# Fish completion generated successfully");
    println!("# Add this to your ~/.config/fish/completions/cc-switch.fish");
    println!("# Then restart your shell or run 'source ~/.config/fish/config.fish'");
    println!(
        "{}",
        format_color(
            "# Aliases 'cs' and 'ccd' have been added for convenience",
            "green",
            false
        )
    );
}

/// Main entry point for the CLI application
///
/// Parses command-line arguments and executes the appropriate action:
/// - Switch configuration with `-c` flag
/// - Execute subcommands (add, remove, list)
/// - Show help if no arguments provided
///
/// # Errors
/// Returns error if any operation fails (file I/O, parsing, etc.)
pub fn run() -> Result<()> {
    let cli = Cli::parse();

    // Handle --list-aliases flag for completion
    if cli.list_aliases {
        list_aliases_for_completion()?;
        return Ok(());
    }

    // Handle subcommands
    if let Some(command) = cli.command {
        let mut storage = ConfigStorage::load()?;

        match command {
            Commands::Add {
                alias_name,
                token,
                url,
                model,
                small_fast_model,
                force,
                interactive,
                token_arg,
                url_arg,
            } => {
                let params = AddCommandParams {
                    alias_name,
                    token,
                    url,
                    model,
                    small_fast_model,
                    force,
                    interactive,
                    token_arg,
                    url_arg,
                };
                handle_add_command(params, &mut storage)?;
            }
            Commands::Remove { alias_names } => {
                let mut removed_count = 0;
                let mut not_found_aliases = Vec::new();

                for alias_name in &alias_names {
                    if storage.remove_configuration(alias_name) {
                        removed_count += 1;
                        println!("Configuration '{alias_name}' removed successfully");
                    } else {
                        not_found_aliases.push(alias_name.clone());
                        println!("Configuration '{alias_name}' not found");
                    }
                }

                if removed_count > 0 {
                    storage.save()?;
                }

                if !not_found_aliases.is_empty() {
                    eprintln!(
                        "Warning: The following configurations were not found: {}",
                        not_found_aliases.join(", ")
                    );
                }

                if removed_count > 0 {
                    println!("Successfully removed {removed_count} configuration(s)");
                }
            }
            Commands::List => {
                if storage.configurations.is_empty() {
                    println!("No configurations stored");
                } else {
                    println!("Stored configurations:");
                    for alias_name in storage.configurations.keys() {
                        println!("  {alias_name}");
                    }
                }
                if let Some(dir) = &storage.claude_settings_dir {
                    println!("Claude settings directory: {dir}");
                } else {
                    println!("Claude settings directory: ~/.claude/ (default)");
                }
            }
            Commands::SetDefaultDir { directory } => {
                storage.set_claude_settings_dir(directory.clone());
                storage.save()?;
                println!("Claude settings directory set to: {directory}");
            }
            Commands::Completion { shell } => {
                generate_completion(&shell)?;
            }
            Commands::Alias { shell } => {
                generate_aliases(&shell)?;
            }
            Commands::Use { alias_name } => {
                handle_switch_command(&alias_name)?;
            }
            Commands::Current => {
                handle_current_command()?;
            }
        }
    } else {
        // No command provided, show help
        println!("Use -h or --help for usage information");
    }

    Ok(())
}<|MERGE_RESOLUTION|>--- conflicted
+++ resolved
@@ -1,9 +1,8 @@
 use anyhow::{Context, Result};
 use clap::{Parser, Subcommand};
-use crossterm::event::{self, Event, KeyCode, KeyEvent};
+use colored::*;
 use serde::{Deserialize, Deserializer, Serialize, Serializer};
 use std::collections::HashMap;
-use std::env;
 use std::fs;
 use std::io::{self, Write};
 use std::path::PathBuf;
@@ -184,14 +183,10 @@
     },
     /// Interactive current configuration menu
     ///
-<<<<<<< HEAD
-    /// Displays the current Anthropic environment variables from Claude settings
-=======
     /// Shows current configuration and provides interactive menu for:
     /// 1. Execute claude --dangerously-skip-permissions
     /// 2. Switch configuration (lists available aliases)
     /// 3. Execute claude command with custom arguments
->>>>>>> ce08f8bb
     #[command(alias = "cur")]
     Current,
 }
@@ -522,82 +517,6 @@
     Ok(home_dir.join(".cc-switch").join("configurations.json"))
 }
 
-/// Get the current shell type
-///
-/// Detects the current shell environment from environment variables
-///
-/// # Returns
-/// Shell type as string ("fish", "bash", "zsh", "unknown")
-fn get_current_shell() -> String {
-    // Check for fish shell specifically first
-    if let Ok(shell) = env::var("SHELL") {
-        if shell.contains("fish") {
-            return "fish".to_string();
-        } else if shell.contains("bash") {
-            return "bash".to_string();
-        } else if shell.contains("zsh") {
-            return "zsh".to_string();
-        }
-    }
-
-    // Check current process name
-    if let Ok(shell) = env::var("0") {
-        if shell.contains("fish") {
-            return "fish".to_string();
-        } else if shell.contains("bash") {
-            return "bash".to_string();
-        } else if shell.contains("zsh") {
-            return "zsh".to_string();
-        }
-    }
-
-    // Check for fish-specific environment variables
-    if env::var("FISH_VERSION").is_ok() {
-        return "fish".to_string();
-    }
-
-    "unknown".to_string()
-}
-
-/// Apply color formatting based on shell type
-///
-/// # Arguments
-/// * `text` - The text to format
-/// * `color_type` - The color type to apply ("cyan", "yellow", "green", "white")
-/// * `bold` - Whether to make the text bold
-///
-/// # Returns
-/// Formatted text with appropriate ANSI escape sequences
-fn format_color(text: &str, color_type: &str, bold: bool) -> String {
-    let shell = get_current_shell();
-
-    // For testing purposes, check for a special environment variable
-    if env::var("CC_SWITCH_TEST_FISH").is_ok() {
-        return text.to_string();
-    }
-
-    // For fish shell, avoid color formatting in interactive display to prevent alignment issues
-    if shell == "fish" {
-        return text.to_string();
-    }
-
-    // Use simpler formatting for fish shell to avoid display issues
-    let color_code = match color_type {
-        "cyan" => "\x1b[96m",
-        "yellow" => "\x1b[93m",
-        "green" => "\x1b[92m",
-        "white" => "\x1b[97m",
-        "red" => "\x1b[91m",
-        _ => "",
-    };
-
-    let bold_code = if bold { "\x1b[1m" } else { "" };
-    let reset_code = "\x1b[0m";
-
-    // Other shells handle ANSI codes better
-    format!("{bold_code}{color_code}{text}{reset_code}")
-}
-
 /// Get the path to the Claude settings file
 ///
 /// Returns the path to settings.json, using custom directory if configured
@@ -622,314 +541,6 @@
     }
 }
 
-<<<<<<< HEAD
-/// Interactive configuration selection with keyboard navigation
-///
-/// Displays available configurations in a navigable menu with:
-/// - Keyboard up/down navigation
-/// - Visual highlighting of selected item
-/// - Color indicators for keyboard support
-/// - Enter to confirm selection
-///
-/// # Errors
-/// Returns error if file operations fail or terminal setup fails
-fn interactive_config_selection() -> Result<()> {
-    let storage = ConfigStorage::load()?;
-    let custom_dir = storage.get_claude_settings_dir().map(|s| s.as_str());
-    let claude_settings = ClaudeSettings::load(custom_dir)?;
-
-    // Get current configuration info
-    let current_token = claude_settings.env.get("ANTHROPIC_AUTH_TOKEN");
-    let current_url = claude_settings.env.get("ANTHROPIC_BASE_URL");
-    let current_model = claude_settings.env.get("ANTHROPIC_MODEL");
-    let current_small_fast_model = claude_settings.env.get("ANTHROPIC_SMALL_FAST_MODEL");
-
-    // Create list of available options
-    let mut options = Vec::new();
-
-    // Add current configuration info if available
-    if current_token.is_some() || current_url.is_some() {
-        let current_info = if let (Some(token), Some(_url)) = (current_token, current_url) {
-            format!(
-                "Current: {}",
-                if token.len() > 20 {
-                    format!("{}...", &token[..20])
-                } else {
-                    token.clone()
-                }
-            )
-        } else if let Some(token) = current_token {
-            format!(
-                "Current: {}",
-                if token.len() > 20 {
-                    format!("{}...", &token[..20])
-                } else {
-                    token.clone()
-                }
-            )
-        } else if let Some(_url) = current_url {
-            "Current: No token".to_string()
-        } else {
-            "Current: No configuration".to_string()
-        };
-        options.push(("current", current_info));
-    }
-
-    // Add "cc" option to reset to default
-    options.push(("cc", "Reset to default".to_string()));
-
-    // Add stored configurations - simplified to just show alias
-    for alias_name in storage.configurations.keys() {
-        options.push((alias_name.as_str(), alias_name.clone()));
-    }
-
-    // Calculate maximum description length for alignment
-    let max_desc_length = options
-        .iter()
-        .map(|(_, desc)| desc.len())
-        .max()
-        .unwrap_or(0);
-
-    // Ensure minimum width for better alignment
-    let min_width = 40;
-    let display_width = std::cmp::max(max_desc_length, min_width);
-
-    if options.is_empty() {
-        println!("No configurations available. Use 'add' command to create one.");
-        return Ok(());
-    }
-
-    // Setup terminal for raw mode with better error handling
-    if let Err(e) = crossterm::terminal::enable_raw_mode() {
-        eprintln!("Warning: Could not enable terminal raw mode: {e}");
-        eprintln!("Falling back to simple display mode");
-        return show_simple_current_display();
-    }
-
-    if let Err(e) = crossterm::execute!(
-        io::stdout(),
-        crossterm::terminal::Clear(crossterm::terminal::ClearType::All)
-    ) {
-        eprintln!("Warning: Could not clear terminal: {e}");
-        // Continue without clearing
-    }
-
-    let mut selected_index = 0;
-    let mut should_exit = false;
-
-    while !should_exit {
-        // Clear screen
-        crossterm::execute!(
-            io::stdout(),
-            crossterm::terminal::Clear(crossterm::terminal::ClearType::All)
-        )?;
-        crossterm::execute!(io::stdout(), crossterm::cursor::MoveTo(0, 0))?;
-
-        // Display header with keyboard instructions
-        let shell = get_current_shell();
-        let use_fish_mode = env::var("CC_SWITCH_TEST_FISH").is_ok() || shell == "fish";
-
-        if use_fish_mode {
-            println!("=== Claude Configuration Selection ===");
-            println!("Use UP/DOWN arrow keys to navigate, Enter to select, Esc to cancel");
-            println!("---------------------------------------------------------");
-            println!();
-
-            // Display options with proper alignment
-            for (index, (_key, description)) in options.iter().enumerate() {
-                let padded_desc = format!("{description:<display_width$}");
-                if index == selected_index {
-                    // Highlight selected item with proper spacing
-                    println!("  > {padded_desc}");
-                } else {
-                    println!("    {padded_desc}");
-                }
-            }
-
-            println!();
-            println!("---------------------------------------------------------");
-            println!("Selected: {}", &options[selected_index].1);
-        } else {
-            println!(
-                "{}",
-                format_color("=== Claude Configuration Selection ===", "cyan", true)
-            );
-            println!(
-                "{}",
-                format_color(
-                    "Use UP/DOWN arrow keys to navigate, Enter to select, Esc to cancel",
-                    "yellow",
-                    true
-                )
-            );
-            println!(
-                "{}",
-                format_color(
-                    "---------------------------------------------------------",
-                    "cyan",
-                    false
-                )
-            );
-            println!();
-
-            // Display options with proper alignment
-            for (index, (_key, description)) in options.iter().enumerate() {
-                let padded_desc = format!("{description:<display_width$}");
-                if index == selected_index {
-                    // Highlight selected item with proper spacing
-                    println!(
-                        "  {} {}",
-                        format_color(">", "green", true),
-                        format_color(&padded_desc, "white", true)
-                    );
-                } else {
-                    println!("    {padded_desc}");
-                }
-            }
-
-            println!();
-            println!(
-                "{}",
-                format_color(
-                    "---------------------------------------------------------",
-                    "cyan",
-                    false
-                )
-            );
-            println!(
-                "Selected: {}",
-                format_color(&options[selected_index].1, "yellow", false)
-            );
-        }
-
-        // Read keyboard input
-        if let Event::Key(KeyEvent { code, .. }) = event::read()? {
-            match code {
-                KeyCode::Up => {
-                    if selected_index > 0 {
-                        selected_index = selected_index.saturating_sub(1);
-                    }
-                }
-                KeyCode::Down => {
-                    if selected_index < options.len() - 1 {
-                        selected_index += 1;
-                    }
-                }
-                KeyCode::Enter => {
-                    should_exit = true;
-                }
-                KeyCode::Esc => {
-                    // Restore terminal and exit
-                    if let Err(e) = crossterm::terminal::disable_raw_mode() {
-                        eprintln!("Warning: Could not disable terminal raw mode: {e}");
-                    }
-                    if use_fish_mode {
-                        println!("\nSelection cancelled.");
-                    } else {
-                        println!("\n{}", format_color("Selection cancelled.", "red", false));
-                    }
-                    return Ok(());
-                }
-                _ => {}
-            }
-        }
-    }
-
-    // Restore terminal
-    if let Err(e) = crossterm::terminal::disable_raw_mode() {
-        eprintln!("Warning: Could not disable terminal raw mode: {e}");
-    }
-
-    // Process selection
-    let selected_key = options[selected_index].0;
-    let use_fish_mode = env::var("CC_SWITCH_TEST_FISH").is_ok() || get_current_shell() == "fish";
-
-    if use_fish_mode {
-        println!("\nSelected: {}", options[selected_index].1);
-
-        if selected_key == "current" {
-            // Show current configuration info
-            println!("\nCurrent Configuration:");
-            if let Some(token) = current_token {
-                println!("Token: {token}");
-            } else {
-                println!("Token: No ANTHROPIC_AUTH_TOKEN configured");
-            }
-
-            if let Some(url) = current_url {
-                println!("URL: {url}");
-            } else {
-                println!("URL: No ANTHROPIC_BASE_URL configured");
-            }
-
-            if let Some(model) = current_model {
-                println!("Model: {model}");
-            } else {
-                println!("Model: Not configured (using default)");
-            }
-
-            if let Some(small_fast_model) = current_small_fast_model {
-                println!("Small Fast Model: {small_fast_model}");
-            } else {
-                println!("Small Fast Model: Not configured (using default)");
-            }
-        } else {
-            // Switch to selected configuration
-            handle_switch_command(selected_key)?;
-        }
-    } else {
-        println!(
-            "\n{}",
-            format_color(
-                &format!("Selected: {}", options[selected_index].1),
-                "green",
-                false
-            )
-        );
-
-        if selected_key == "current" {
-            // Show current configuration info
-            println!("\n{}", format_color("Current Configuration:", "cyan", true));
-            if let Some(token) = current_token {
-                println!("Token: {token}");
-            } else {
-                println!("Token: No ANTHROPIC_AUTH_TOKEN configured");
-            }
-
-            if let Some(url) = current_url {
-                println!("URL: {url}");
-            } else {
-                println!("URL: No ANTHROPIC_BASE_URL configured");
-            }
-
-            if let Some(model) = current_model {
-                println!("Model: {model}");
-            } else {
-                println!("Model: Not configured (using default)");
-            }
-
-            if let Some(small_fast_model) = current_small_fast_model {
-                println!("Small Fast Model: {small_fast_model}");
-            } else {
-                println!("Small Fast Model: Not configured (using default)");
-            }
-        } else {
-            // Switch to selected configuration
-            handle_switch_command(selected_key)?;
-        }
-    }
-
-    Ok(())
-}
-
-/// Show simple current configuration display (fallback mode)
-///
-/// Displays current configuration and available options without interactive menu
-///
-/// # Errors
-/// Returns error if file operations fail
-fn show_simple_current_display() -> Result<()> {
-=======
 /// Handle interactive current command
 ///
 /// Provides interactive menu for:
@@ -940,27 +551,10 @@
 /// # Errors
 /// Returns error if file operations fail or user input fails
 pub fn handle_current_command() -> Result<()> {
->>>>>>> ce08f8bb
     let storage = ConfigStorage::load()?;
     let custom_dir = storage.get_claude_settings_dir().map(|s| s.as_str());
     let claude_settings = ClaudeSettings::load(custom_dir)?;
 
-<<<<<<< HEAD
-    let current_token = claude_settings.env.get("ANTHROPIC_AUTH_TOKEN");
-    let current_url = claude_settings.env.get("ANTHROPIC_BASE_URL");
-    let current_model = claude_settings.env.get("ANTHROPIC_MODEL");
-    let current_small_fast_model = claude_settings.env.get("ANTHROPIC_SMALL_FAST_MODEL");
-
-    let shell = get_current_shell();
-
-    // For testing purposes, check for a special environment variable
-    let use_fish_mode = env::var("CC_SWITCH_TEST_FISH").is_ok() || shell == "fish";
-
-    // For fish shell, use simple text without color codes
-    if use_fish_mode {
-        println!("Current Configuration:");
-        if let Some(token) = current_token {
-=======
     // Show current configuration
     let token = claude_settings.env.get("ANTHROPIC_AUTH_TOKEN");
     let url = claude_settings.env.get("ANTHROPIC_BASE_URL");
@@ -968,185 +562,17 @@
     println!("\n{}", "Current Configuration:".green().bold());
     if let Some(token) = token {
         if let Some(url) = url {
->>>>>>> ce08f8bb
             println!("Token: {token}");
-        } else {
-            println!("Token: No ANTHROPIC_AUTH_TOKEN configured");
-        }
-        
-        if let Some(url) = current_url {
             println!("URL: {url}");
         } else {
+            println!("Token: {token}");
             println!("URL: No ANTHROPIC_BASE_URL configured");
         }
-        
-        if let Some(model) = current_model {
-            println!("Model: {model}");
-        } else {
-            println!("Model: Not configured (using default)");
-        }
-        
-        if let Some(small_fast_model) = current_small_fast_model {
-            println!("Small Fast Model: {small_fast_model}");
-        } else {
-            println!("Small Fast Model: Not configured (using default)");
-        }
-
-        println!("\nAvailable configurations:");
-
-        // Show "cc" option to reset to default
-        println!("  cc  - Reset to default");
-
-        // Show stored configurations - simplified to just show alias
-        for alias_name in storage.configurations.keys() {
-            println!("  {alias_name}  - Switch to this configuration");
-        }
-
-        println!("\nUse 'cc-switch <alias>' to switch configuration");
+    } else if let Some(url) = url {
+        println!("Token: No ANTHROPIC_AUTH_TOKEN configured");
+        println!("URL: {url}");
     } else {
-        // Other shells can use color formatting
-        println!("{}", format_color("Current Configuration:", "cyan", true));
-        if let Some(token) = current_token {
-            println!("Token: {token}");
-        } else {
-            println!("Token: No ANTHROPIC_AUTH_TOKEN configured");
-        }
-        
-        if let Some(url) = current_url {
-            println!("URL: {url}");
-        } else {
-            println!("URL: No ANTHROPIC_BASE_URL configured");
-        }
-        
-        if let Some(model) = current_model {
-            println!("Model: {model}");
-        } else {
-            println!("Model: Not configured (using default)");
-        }
-        
-        if let Some(small_fast_model) = current_small_fast_model {
-            println!("Small Fast Model: {small_fast_model}");
-        } else {
-            println!("Small Fast Model: Not configured (using default)");
-        }
-
-        println!(
-            "\n{}",
-            format_color("Available configurations:", "yellow", true)
-        );
-
-        // Show "cc" option to reset to default
-        println!("  cc  - Reset to default");
-
-        // Show stored configurations - simplified to just show alias
-        for alias_name in storage.configurations.keys() {
-            println!("  {alias_name}  - Switch to this configuration");
-        }
-
-        println!(
-            "\n{}",
-            format_color(
-                "Use 'cc-switch <alias>' to switch configuration",
-                "green",
-                false
-            )
-        );
-    }
-    Ok(())
-}
-
-/// Handle showing current configuration
-///
-/// Displays the current ANTHROPIC_AUTH_TOKEN and ANTHROPIC_BASE_URL from Claude settings
-/// If configurations are available, shows interactive selection menu
-///
-/// # Errors
-/// Returns error if file operations fail
-pub fn handle_current_command() -> Result<()> {
-    let storage = ConfigStorage::load()?;
-
-    // Check if we have configurations to show interactive menu
-    if !storage.configurations.is_empty() {
-        // Show interactive selection menu
-        interactive_config_selection()?;
-    } else {
-        // Fallback to simple display if no configurations
-        let custom_dir = storage.get_claude_settings_dir().map(|s| s.as_str());
-        let claude_settings = ClaudeSettings::load(custom_dir)?;
-
-        let token = claude_settings.env.get("ANTHROPIC_AUTH_TOKEN");
-        let url = claude_settings.env.get("ANTHROPIC_BASE_URL");
-        let model = claude_settings.env.get("ANTHROPIC_MODEL");
-        let small_fast_model = claude_settings.env.get("ANTHROPIC_SMALL_FAST_MODEL");
-
-        // Check for fish mode
-        let use_fish_mode =
-            env::var("CC_SWITCH_TEST_FISH").is_ok() || get_current_shell() == "fish";
-
-        if use_fish_mode {
-            println!("Current Configuration:");
-            if let Some(token) = token {
-                println!("Token: {token}");
-            } else {
-                println!("Token: No ANTHROPIC_AUTH_TOKEN configured");
-            }
-            
-            if let Some(url) = url {
-                println!("URL: {url}");
-            } else {
-                println!("URL: No ANTHROPIC_BASE_URL configured");
-            }
-            
-            if let Some(model) = model {
-                println!("Model: {model}");
-            } else {
-                println!("Model: Not configured (using default)");
-            }
-            
-            if let Some(small_fast_model) = small_fast_model {
-                println!("Small Fast Model: {small_fast_model}");
-            } else {
-                println!("Small Fast Model: Not configured (using default)");
-            }
-
-            println!("\nNo configurations available for selection.");
-            println!("Use 'add' command to create configurations for interactive selection.");
-        } else {
-            println!("{}", format_color("Current Configuration:", "cyan", true));
-            if let Some(token) = token {
-                println!("Token: {token}");
-            } else {
-                println!("Token: No ANTHROPIC_AUTH_TOKEN configured");
-            }
-            
-            if let Some(url) = url {
-                println!("URL: {url}");
-            } else {
-                println!("URL: No ANTHROPIC_BASE_URL configured");
-            }
-            
-            if let Some(model) = model {
-                println!("Model: {model}");
-            } else {
-                println!("Model: Not configured (using default)");
-            }
-            
-            if let Some(small_fast_model) = small_fast_model {
-                println!("Small Fast Model: {small_fast_model}");
-            } else {
-                println!("Small Fast Model: Not configured (using default)");
-            }
-
-            println!(
-                "\n{}",
-                format_color(
-                    "No configurations available for selection.",
-                    "yellow",
-                    false
-                )
-            );
-            println!("Use 'add' command to create configurations for interactive selection.");
-        }
+        println!("No ANTHROPIC_AUTH_TOKEN or ANTHROPIC_BASE_URL configured");
     }
 
     // Interactive menu loop
@@ -1260,13 +686,14 @@
     configs.sort_by(|a, b| a.alias_name.cmp(&b.alias_name));
 
     for (index, config) in configs.iter().enumerate() {
-        println!(
-            "{}. {} (token: {}, url: {})",
-            index + 1,
-            config.alias_name,
-            config.token,
-            config.url
-        );
+        let mut config_info = format!("token: {}, url: {}", config.token, config.url);
+        if let Some(model) = &config.model {
+            config_info.push_str(&format!(", model: {model}"));
+        }
+        if let Some(small_fast_model) = &config.small_fast_model {
+            config_info.push_str(&format!(", small_fast_model: {small_fast_model}"));
+        }
+        println!("{}. {} ({})", index + 1, config.alias_name, config_info);
     }
 
     println!(
@@ -1611,7 +1038,7 @@
     println!("Waiting 0.5 second before launching Claude...");
     println!(
         "Executing: claude {}",
-        format_color("--dangerously-skip-permissions", "red", false)
+        "--dangerously-skip-permissions".red()
     );
     thread::sleep(Duration::from_millis(500));
 
@@ -1711,11 +1138,7 @@
             println!("# Then restart your shell or run 'source ~/.zshrc'");
             println!(
                 "{}",
-                format_color(
-                    "# Aliases 'cs' and 'ccd' have been added for convenience",
-                    "green",
-                    false
-                )
+                "# Aliases 'cs' and 'ccd' have been added for convenience".green()
             );
         }
         "bash" => {
@@ -1739,11 +1162,7 @@
             println!("# Then restart your shell or run 'source ~/.bashrc'");
             println!(
                 "{}",
-                format_color(
-                    "# Aliases 'cs' and 'ccd' have been added for convenience",
-                    "green",
-                    false
-                )
+                "# Aliases 'cs' and 'ccd' have been added for convenience".green()
             );
         }
         "elvish" => {
@@ -1762,11 +1181,7 @@
             println!("\n# Elvish completion generated successfully");
             println!(
                 "{}",
-                format_color(
-                    "# Aliases 'cs' and 'ccd' have been added for convenience",
-                    "green",
-                    false
-                )
+                "# Aliases 'cs' and 'ccd' have been added for convenience".green()
             );
         }
         "powershell" => {
@@ -1785,11 +1200,7 @@
             println!("\n# PowerShell completion generated successfully");
             println!(
                 "{}",
-                format_color(
-                    "# Aliases 'cs' and 'ccd' have been added for convenience",
-                    "green",
-                    false
-                )
+                "# Aliases 'cs' and 'ccd' have been added for convenience".green()
             );
         }
         _ => {
@@ -1894,11 +1305,7 @@
     println!("# Then restart your shell or run 'source ~/.config/fish/config.fish'");
     println!(
         "{}",
-        format_color(
-            "# Aliases 'cs' and 'ccd' have been added for convenience",
-            "green",
-            false
-        )
+        "# Aliases 'cs' and 'ccd' have been added for convenience".green()
     );
 }
 
@@ -1983,8 +1390,15 @@
                     println!("No configurations stored");
                 } else {
                     println!("Stored configurations:");
-                    for alias_name in storage.configurations.keys() {
-                        println!("  {alias_name}");
+                    for (alias_name, config) in &storage.configurations {
+                        let mut info = format!("token={}, url={}", config.token, config.url);
+                        if let Some(model) = &config.model {
+                            info.push_str(&format!(", model={model}"));
+                        }
+                        if let Some(small_fast_model) = &config.small_fast_model {
+                            info.push_str(&format!(", small_fast_model={small_fast_model}"));
+                        }
+                        println!("  {alias_name}: {info}");
                     }
                 }
                 if let Some(dir) = &storage.claude_settings_dir {
